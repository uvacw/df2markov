--- conflicted
+++ resolved
@@ -46,7 +46,6 @@
             self.transition_matrices[user] = S
 
 
-<<<<<<< HEAD
     def plot(self, path, user):
         q_df = pd.DataFrame(columns=self.states, index=self.states)
 
@@ -56,12 +55,7 @@
             q_df.loc[self.states[count]] = self.prob_transition_matrices[user][count]
             count += 1
 
-=======
-    def plot(self, path):
-        q_df = pd.DataFrame(columns=state_col, index=state_col)
-        for col in q_df.loc[state_col]:
-            q_df.loc[state_col[col]] = S[col]
->>>>>>> d34970f8
+
         q = q_df.values
         #print('\n', q, q.shape, '\n')
         #print(q_df.sum(axis=1))
@@ -83,33 +77,10 @@
         nx.draw_networkx(G, pos)
         edge_labels = {(n1,n2):d['label'] for n1,n2,d in G.edges(data=True)}
         nx.draw_networkx_edge_labels(G, pos, edge_labels=edge_labels)    
-<<<<<<< HEAD
         self.draw_markov_chain = nx.drawing.nx_pydot.write_dot(G)
 
     def get_probability_matrices(self):
         self.prob_transition_matrices = {}
-=======
-        nx.drawing.nx_pydot.write_dot(G, user +'_markov.dot')
-
-    def get_probability_matrices(self):
-        S = S.tolist()
-        for row in S:
-            n = sum(row)
-            if n > 0:
-                row[:] = [f/sum(row) for f in row]
-        for row in S:
-            print(row)
-        S = np.matrix(S)
-        S = np.matrix.round(S, 3)
-        S.dump(user+"_prob_matrix.dat")
-
-
-def create_chain(df, state_col="state", date_col="date", user_col="user"):
-    '''
-    Takes ... as input and returns ....
-    '''
->>>>>>> d34970f8
-
         for user, matrix in self.transition_matrices.items():
             logger.info('Creating transition matrix for user {}'.format(user))
             S = matrix.tolist()
@@ -123,77 +94,9 @@
             S = np.matrix.round(S, 3)
             self.prob_transition_matrices[user] = S
 
-<<<<<<< HEAD
 def create_chain(df, state_col="state", date_col="date", user_col="user"):
     '''
     Takes ... as input and returns ....
     '''
-=======
-for respondent, group in data.groupby("visit.request_headers.X-robin-api-key"):
-    S = [[0]*11 for _ in range(11)]
-    S = np.matrix(S)
-    data0 = data[data['visit.request_headers.X-robin-api-key'] == respondent]
-    print("Currently creating a transition matrix for respondent: " + respondent)
-    for session, group in data.groupby('session_id'): 
-        data00 = data0.loc[data0['session_id'] == session]
-        transitions = data00['state'].tolist()
-        def rank(c):
-            return ord(c) - ord('A')
-        T = [rank(c) for c in transitions]
-        M = [[0]*11 for _ in range(11)]
-        for (i,j) in zip(T,T[1:]):
-            M[i][j] += 1
-        M = np.matrix(M)
-        S = S+M
-    S.dump(respondent+"_matrix.dat")
-    print(S)
-    S = S.tolist()
-    for row in S:
-        n = sum(row)
-        if n > 0:
-            row[:] = [f/sum(row) for f in row]
-    for row in S:
-        print(row)
-    S = np.matrix(S)   
-    S.dump(respondent+"_prob_matrix.dat")
-    S = np.matrix.round(S, 3)
-    S.dump(respondent+"_round_prob_matrix.dat")
-    q_df = pd.DataFrame(columns=states, index=states)
-    q_df.loc[states[0]] = S[0]
-    q_df.loc[states[1]] = S[1]
-    q_df.loc[states[2]] = S[2]
-    q_df.loc[states[3]] = S[3]
-    q_df.loc[states[4]] = S[4]
-    q_df.loc[states[5]] = S[5]
-    q_df.loc[states[6]] = S[6]
-    q_df.loc[states[7]] = S[7]
-    q_df.loc[states[8]] = S[8]
-    q_df.loc[states[9]] = S[9]
-    q_df.loc[states[10]] = S[10]
-    print(q_df)
-    q = q_df.values
-    print('\n', q, q.shape, '\n')
-    print(q_df.sum(axis=1))
-    def _get_markov_edges(Q):
-        edges = {}
-        for col in Q.columns:
-            for idx in Q.index:
-                edges[(idx,col)] = Q.loc[idx,col]
-        return edges
-    edges_wts = _get_markov_edges(q_df)
-    pprint(edges_wts)
-    G = nx.MultiDiGraph()
-    G.add_nodes_from(states)
-    for k, v in edges_wts.items():
-        tmp_origin, tmp_destination = k[0], k[1]
-        G.add_edge(tmp_origin, tmp_destination, weight=v, label=v)
-    pprint(G.edges(data=True)) 
-    pos = nx.drawing.nx_pydot.graphviz_layout(G, prog='dot')
-    nx.draw_networkx(G, pos)
-    edge_labels = {(n1,n2):d['label'] for n1,n2,d in G.edges(data=True)}
-    nx.draw_networkx_edge_labels(G, pos, edge_labels=edge_labels)    
-    nx.drawing.nx_pydot.write_dot(G, respondent+'_markov.dot')
-print('Done.')
->>>>>>> d34970f8
 
 sampledata = pd.DataFrame({'user':[1,1,1,2,2,2], 'session':[1,1,2,44,45,45], 'state': ['A','B','C','C','B','A'], 'date': [1,2,3,4,5,6]})